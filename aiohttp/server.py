"""simple HTTP server."""

import asyncio
import http.server
import socket
import traceback
from html import escape as html_escape
from math import ceil

import aiohttp
from aiohttp import errors, hdrs, helpers, streams
from aiohttp.helpers import ensure_future
from aiohttp.log import access_logger, server_logger

__all__ = ('ServerHttpProtocol',)


RESPONSES = http.server.BaseHTTPRequestHandler.responses
DEFAULT_ERROR_MESSAGE = """
<html>
  <head>
    <title>{status} {reason}</title>
  </head>
  <body>
    <h1>{status} {reason}</h1>
    {message}
  </body>
</html>"""


if hasattr(socket, 'SO_KEEPALIVE'):
    def tcp_keepalive(server, transport):
        sock = transport.get_extra_info('socket')
        sock.setsockopt(socket.SOL_SOCKET, socket.SO_KEEPALIVE, 1)
else:
    def tcp_keepalive(server, transport):  # pragma: no cover
        pass

EMPTY_PAYLOAD = streams.EmptyStreamReader()


class ServerHttpProtocol(aiohttp.StreamProtocol):
    """Simple HTTP protocol implementation.

    ServerHttpProtocol handles incoming HTTP request. It reads request line,
    request headers and request payload and calls handle_request() method.
    By default it always returns with 404 response.

    ServerHttpProtocol handles errors in incoming request, like bad
    status line, bad headers or incomplete payload. If any error occurs,
    connection gets closed.

    :param keep_alive: number of seconds before closing keep-alive connection
    :type keep_alive: int or None

    :param bool keep_alive_on: keep-alive is o, default is on

    :param int timeout: slow request timeout

    :param bool lingering_on: enable lingering close

    :param int lingering_time: maximum time during which the server reads and
    ignore additionnal data comming from the client when lingering close is on

    :param int lingering_timeout: maximum waiting time for more client data to
    arrive when lingering close is in effect

    :param allowed_methods: (optional) List of allowed request methods.
                            Set to empty list to allow all methods.
    :type allowed_methods: tuple

    :param bool debug: enable debug mode

    :param logger: custom logger object
    :type logger: aiohttp.log.server_logger

    :param access_log: custom logging object
    :type access_log: aiohttp.log.server_logger

    :param str access_log_format: access log format string

    :param loop: Optional event loop

<<<<<<< HEAD
    :param int max_line_size: Optional maximum header line size

    :param int max_field_size: Optional maximum header field size

    :param int max_headers: Optional maximum header size
=======
>>>>>>> 69ac29c8
    """
    _request_count = 0
    _request_handler = None
    _reading_request = False
    _keep_alive = False  # keep transport open
    _keep_alive_handle = None  # keep alive timer handle
    _timeout_handle = None  # slow request timer handle

    def __init__(self, *, loop=None,
                 keep_alive=75,  # NGINX default value is 75 secs
                 keep_alive_on=True,
                 timeout=0,
                 lingering_on=True,
                 lingering_time=30,    # NGINX default value is 30 secs
                 lingering_timeout=5,  # NGINX default value is 5 secs
                 logger=server_logger,
                 access_log=access_logger,
                 access_log_format=helpers.AccessLogger.LOG_FORMAT,
                 debug=False,
                 log=None,
                 max_line_size=8190,
                 max_headers=32768,
                 max_field_size=8190,
                 **kwargs):
        super().__init__(
            loop=loop,
            disconnect_error=errors.ClientDisconnectedError, **kwargs)

        self._keep_alive_on = keep_alive_on
        self._keep_alive_period = keep_alive  # number of seconds to keep alive
        self._timeout = timeout  # slow request timeout
        self._lingering_on = lingering_on  # lingering close
        self._lingering_time = lingering_time
        self._lingering_timeout = lingering_timeout
        self._loop = loop if loop is not None else asyncio.get_event_loop()

        self._request_prefix = aiohttp.HttpPrefixParser()
        self._request_parser = aiohttp.HttpRequestParser(
            max_line_size=max_line_size,
            max_field_size=max_field_size,
            max_headers=max_headers)

        self.logger = log or logger
        self.debug = debug
        self.access_log = access_log
        if access_log:
            self.access_logger = helpers.AccessLogger(access_log,
                                                      access_log_format)
        else:
            self.access_logger = None

    @property
    def keep_alive_timeout(self):
        return self._keep_alive_period

    def closing(self, timeout=15.0):
        """Worker process is about to exit, we need cleanup everything and
        stop accepting requests. It is especially important for keep-alive
        connections."""
        self._keep_alive = False
        self._keep_alive_on = False
        self._keep_alive_period = None

        if (not self._reading_request and self.transport is not None):
            if self._request_handler:
                self._request_handler.cancel()
                self._request_handler = None

            self.transport.close()
            self.transport = None
        elif self.transport is not None and timeout:
            if self._timeout_handle is not None:
                self._timeout_handle.cancel()

            # use slow request timeout for closing
            # connection_lost cleans timeout handler
            now = self._loop.time()
            self._timeout_handle = self._loop.call_at(
                ceil(now+timeout), self.cancel_slow_request)

    def connection_made(self, transport):
        super().connection_made(transport)

        self._request_handler = ensure_future(self.start(), loop=self._loop)

        # start slow request timer
        if self._timeout:
            now = self._loop.time()
            self._timeout_handle = self._loop.call_at(
                ceil(now+self._timeout), self.cancel_slow_request)

        if self._keep_alive_on:
            tcp_keepalive(self, transport)

    def connection_lost(self, exc):
        super().connection_lost(exc)

        if self._request_handler is not None:
            self._request_handler.cancel()
            self._request_handler = None
        if self._keep_alive_handle is not None:
            self._keep_alive_handle.cancel()
            self._keep_alive_handle = None
        if self._timeout_handle is not None:
            self._timeout_handle.cancel()
            self._timeout_handle = None

    def data_received(self, data):
        super().data_received(data)

        # reading request
        if not self._reading_request:
            self._reading_request = True

        # stop keep-alive timer
        if self._keep_alive_handle is not None:
            self._keep_alive_handle.cancel()
            self._keep_alive_handle = None

    def keep_alive(self, val):
        """Set keep-alive connection mode.

        :param bool val: new state.
        """
        self._keep_alive = val

    def log_access(self, message, environ, response, time):
        if self.access_logger:
            self.access_logger.log(message, environ, response,
                                   self.transport, time)

    def log_debug(self, *args, **kw):
        if self.debug:
            self.logger.debug(*args, **kw)

    def log_exception(self, *args, **kw):
        self.logger.exception(*args, **kw)

    def cancel_slow_request(self):
        if self._request_handler is not None:
            self._request_handler.cancel()
            self._request_handler = None

        if self.transport is not None:
            self.transport.close()

        self.log_debug('Close slow request.')

    @asyncio.coroutine
    def start(self):
        """Start processing of incoming requests.

        It reads request line, request headers and request payload, then
        calls handle_request() method. Subclass has to override
        handle_request(). start() handles various exceptions in request
        or response handling. Connection is being closed always unless
        keep_alive(True) specified.
        """
        reader = self.reader

        while True:
            message = None
            self._keep_alive = False
            self._request_count += 1
            self._reading_request = False

            payload = None
            try:
                # read HTTP request method
                prefix = reader.set_parser(self._request_prefix)
                yield from prefix.read()

                # start reading request
                self._reading_request = True

                # start slow request timer
                if self._timeout and self._timeout_handle is None:
                    now = self._loop.time()
                    self._timeout_handle = self._loop.call_at(
                        ceil(now+self._timeout), self.cancel_slow_request)

                # read request headers
                httpstream = reader.set_parser(self._request_parser)
                message = yield from httpstream.read()

                # cancel slow request timer
                if self._timeout_handle is not None:
                    self._timeout_handle.cancel()
                    self._timeout_handle = None

                # request may not have payload
                try:
                    content_length = int(
                        message.headers.get(hdrs.CONTENT_LENGTH, 0))
                except ValueError:
                    content_length = 0

                if (content_length > 0 or
                    message.method == 'CONNECT' or
                    hdrs.SEC_WEBSOCKET_KEY1 in message.headers or
                    'chunked' in message.headers.get(
                        hdrs.TRANSFER_ENCODING, '')):
                    payload = streams.FlowControlStreamReader(
                        reader, loop=self._loop)
                    reader.set_parser(
                        aiohttp.HttpPayloadParser(message), payload)
                else:
                    payload = EMPTY_PAYLOAD

                yield from self.handle_request(message, payload)

            except asyncio.CancelledError:
                return
            except errors.ClientDisconnectedError:
                self.log_debug(
                    'Ignored premature client disconnection #1.')
                return
            except errors.HttpProcessingError as exc:
                if self.transport is not None:
                    yield from self.handle_error(exc.code, message,
                                                 None, exc, exc.headers,
                                                 exc.message)
            except errors.LineLimitExceededParserError as exc:
                yield from self.handle_error(400, message, None, exc)
            except Exception as exc:
                yield from self.handle_error(500, message, None, exc)
            finally:
                if self.transport is None:
                    self.log_debug(
                        'Ignored premature client disconnection #2.')
                    return

                if payload and not payload.is_eof():
                    self.log_debug('Uncompleted request.')
                    self._request_handler = None

                    if self._lingering_on:
                        self.transport.write_eof()
                        self.log_debug(
                            'Start lingering close timer for %s sec.',
                            self._lingering_time)

                        now = self._loop.time()
                        lingering_handle = self._loop.call_at(
                            ceil(now+self._lingering_time),
                            self.transport.close)

                        while True:
                            try:
                                # read and ignore
                                yield from asyncio.wait_for(
                                    payload.readany(),
                                    timeout=self._lingering_timeout,
                                    loop=self._loop)
                            except (asyncio.TimeoutError,
                                    errors.ClientDisconnectedError):
                                break

                        lingering_handle.cancel()

                    if self.transport is not None:
                        self.transport.close()

                    return
                else:
                    reader.unset_parser()

                if self._request_handler:
                    if self._keep_alive and self._keep_alive_period:
                        self.log_debug(
                            'Start keep-alive timer for %s sec.',
                            self._keep_alive_period)
                        now = self._loop.time()
                        self._keep_alive_handle = self._loop.call_at(
                            ceil(now+self._keep_alive_period),
                            self.transport.close)
                    elif self._keep_alive and self._keep_alive_on:
                        # do nothing, rely on kernel or upstream server
                        pass
                    else:
                        self.log_debug('Close client connection.')
                        self._request_handler = None
                        self.transport.close()
                        return
                else:
                    # connection is closed
                    return

    def handle_error(self, status=500, message=None,
                     payload=None, exc=None, headers=None, reason=None):
        """Handle errors.

        Returns HTTP response with specific status code. Logs additional
        information. It always closes current connection."""
        now = self._loop.time()
        try:
            if self._request_handler is None:
                # client has been disconnected during writing.
                return ()

            if status == 500:
                self.log_exception("Error handling request")

            try:
                if reason is None or reason == '':
                    reason, msg = RESPONSES[status]
                else:
                    msg = reason
            except KeyError:
                status = 500
                reason, msg = '???', ''

            if self.debug and exc is not None:
                try:
                    tb = traceback.format_exc()
                    tb = html_escape(tb)
                    msg += '<br><h2>Traceback:</h2>\n<pre>{}</pre>'.format(tb)
                except:
                    pass

            html = DEFAULT_ERROR_MESSAGE.format(
                status=status, reason=reason, message=msg).encode('utf-8')

            response = aiohttp.Response(self.writer, status, close=True)
            response.add_header(hdrs.CONTENT_TYPE, 'text/html; charset=utf-8')
            response.add_header(hdrs.CONTENT_LENGTH, str(len(html)))
            if headers is not None:
                for name, value in headers:
                    response.add_header(name, value)
            response.send_headers()

            response.write(html)
            # disable CORK, enable NODELAY if needed
            self.writer.set_tcp_nodelay(True)
            drain = response.write_eof()

            self.log_access(message, None, response, self._loop.time() - now)
            return drain
        finally:
            self.keep_alive(False)

    def handle_request(self, message, payload):
        """Handle a single HTTP request.

        Subclass should override this method. By default it always
        returns 404 response.

        :param message: Request headers
        :type message: aiohttp.protocol.HttpRequestParser
        :param payload: Request payload
        :type payload: aiohttp.streams.FlowControlStreamReader
        """
        now = self._loop.time()
        response = aiohttp.Response(
            self.writer, 404, http_version=message.version, close=True)

        body = b'Page Not Found!'

        response.add_header(hdrs.CONTENT_TYPE, 'text/plain')
        response.add_header(hdrs.CONTENT_LENGTH, str(len(body)))
        response.send_headers()
        response.write(body)
        drain = response.write_eof()

        self.keep_alive(False)
        self.log_access(message, None, response, self._loop.time() - now)

        return drain<|MERGE_RESOLUTION|>--- conflicted
+++ resolved
@@ -4,12 +4,13 @@
 import http.server
 import socket
 import traceback
+from contextlib import suppress
 from html import escape as html_escape
 from math import ceil
 
 import aiohttp
 from aiohttp import errors, hdrs, helpers, streams
-from aiohttp.helpers import ensure_future
+from aiohttp.helpers import Timeout, ensure_future
 from aiohttp.log import access_logger, server_logger
 
 __all__ = ('ServerHttpProtocol',)
@@ -57,13 +58,13 @@
 
     :param int timeout: slow request timeout
 
-    :param bool lingering_on: enable lingering close
-
-    :param int lingering_time: maximum time during which the server reads and
-    ignore additionnal data comming from the client when lingering close is on
-
-    :param int lingering_timeout: maximum waiting time for more client data to
-    arrive when lingering close is in effect
+    :param float lingering_time: maximum time during which the server
+        reads and ignore additionnal data comming from the client when
+        lingering close is on Use 0 for disabling lintering on server
+        channel closing.
+
+    :param float lingering_timeout: maximum waiting time for more
+        client data to arrive when lingering close is in effect
 
     :param allowed_methods: (optional) List of allowed request methods.
                             Set to empty list to allow all methods.
@@ -81,14 +82,12 @@
 
     :param loop: Optional event loop
 
-<<<<<<< HEAD
     :param int max_line_size: Optional maximum header line size
 
     :param int max_field_size: Optional maximum header field size
 
     :param int max_headers: Optional maximum header size
-=======
->>>>>>> 69ac29c8
+
     """
     _request_count = 0
     _request_handler = None
@@ -101,7 +100,6 @@
                  keep_alive=75,  # NGINX default value is 75 secs
                  keep_alive_on=True,
                  timeout=0,
-                 lingering_on=True,
                  lingering_time=30,    # NGINX default value is 30 secs
                  lingering_timeout=5,  # NGINX default value is 5 secs
                  logger=server_logger,
@@ -120,9 +118,8 @@
         self._keep_alive_on = keep_alive_on
         self._keep_alive_period = keep_alive  # number of seconds to keep alive
         self._timeout = timeout  # slow request timeout
-        self._lingering_on = lingering_on  # lingering close
-        self._lingering_time = lingering_time
-        self._lingering_timeout = lingering_timeout
+        self._lingering_time = float(lingering_time)
+        self._lingering_timeout = float(lingering_timeout)
         self._loop = loop if loop is not None else asyncio.get_event_loop()
 
         self._request_prefix = aiohttp.HttpPrefixParser()
@@ -325,29 +322,21 @@
                     self.log_debug('Uncompleted request.')
                     self._request_handler = None
 
-                    if self._lingering_on:
+                    if self._lingering_time:
                         self.transport.write_eof()
                         self.log_debug(
                             'Start lingering close timer for %s sec.',
                             self._lingering_time)
 
-                        now = self._loop.time()
-                        lingering_handle = self._loop.call_at(
-                            ceil(now+self._lingering_time),
-                            self.transport.close)
-
-                        while True:
-                            try:
-                                # read and ignore
-                                yield from asyncio.wait_for(
-                                    payload.readany(),
-                                    timeout=self._lingering_timeout,
-                                    loop=self._loop)
-                            except (asyncio.TimeoutError,
-                                    errors.ClientDisconnectedError):
-                                break
-
-                        lingering_handle.cancel()
+                        end_time = self._loop.time() + self._lingering_time
+
+                        with suppress(asyncio.TimeoutError,
+                                      errors.ClientDisconnectedError):
+                            while self._loop.time() < end_time:
+                                with Timeout(self._lingering_timeout,
+                                             loop=self._loop):
+                                    # read and ignore
+                                    yield from payload.readany()
 
                     if self.transport is not None:
                         self.transport.close()
